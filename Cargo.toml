[workspace]
members = [
    "som-core",
    "som-interpreter-bc",
    "som-interpreter-ast",
    "som-lexer",
    "som-parser-core",
    "som-parser-symbols",
    "som-parser-text",
]

[profile.release]
<<<<<<< HEAD
debug=true
=======
# Enable link-time optimization, eliminates more code and inlines across crate boundaries.
# Default: false
lto = "fat"
# codegen-units of 1 gives best optimization, but disables parallel building.
# Default: 16
codegen-units = 1
# The default optimization level is 3 for release mode builds.
# 0 means disable optimization and is the default for debug mode buids.
# (Setting opt-level=1 for debug builds is a good way of speeding them up a bit.)
# "s" means optimize for size, "z" reduces size even more.
opt-level = 3

[profile.release-dbg]
inherits = "release"
# Includes debug information in release builds. Necessary for profiling.
debug = true
>>>>>>> a78d5787
<|MERGE_RESOLUTION|>--- conflicted
+++ resolved
@@ -10,9 +10,6 @@
 ]
 
 [profile.release]
-<<<<<<< HEAD
-debug=true
-=======
 # Enable link-time optimization, eliminates more code and inlines across crate boundaries.
 # Default: false
 lto = "fat"
@@ -28,5 +25,4 @@
 [profile.release-dbg]
 inherits = "release"
 # Includes debug information in release builds. Necessary for profiling.
-debug = true
->>>>>>> a78d5787
+debug = true